#!/usr/bin/env python


"""Tests moving renamed files
"""

from functional_runner import run_tvnamer, verify_out_data
from nose.plugins.attrib import attr


@attr("functional")
def test_simple_realtive_move():
    """Move file to simple relative static dir
    """

    conf = """
    {"move_files_enable": true,
    "move_files_destination": "test/",
    "batch": true}
    """

    out_data = run_tvnamer(
        with_files = ['scrubs.s01e01.avi'],
        with_config = conf,
        with_input = "")

    expected_files = ['test/Scrubs - [01x01] - My First Day.avi']

    verify_out_data(out_data, expected_files)


@attr("functional")
def test_dynamic_destination():
    """Move file to simple relative static dir
    """

    conf = """
    {"move_files_enable": true,
    "move_files_destination": "tv/%(seriesname)s/season %(seasonnumber)d/",
    "batch": true}
    """

    out_data = run_tvnamer(
        with_files = ['scrubs.s01e01.avi'],
        with_config = conf)

    expected_files = ['tv/Scrubs/season 1/Scrubs - [01x01] - My First Day.avi']

    verify_out_data(out_data, expected_files)


@attr("functional")
def test_cli_destination():
    """Tests specifying the destination via command line argument
    """

    out_data = run_tvnamer(
        with_files = ['scrubs.s01e01.avi'],
        with_flags = ['--batch', '--move', '--movedestination=season %(seasonnumber)d/'])

    expected_files = ['season 1/Scrubs - [01x01] - My First Day.avi']

    verify_out_data(out_data, expected_files)


@attr("functional")
def test_move_interactive_allyes():
    """Tests interactive UI for moving all files
    """

    conf = """
    {"move_files_enable": true,
    "move_files_destination": "test",
    "select_first": true}
    """

    out_data = run_tvnamer(
        with_files = ['scrubs.s01e01.avi', 'scrubs.s01e02.avi'],
        with_config = conf,
        with_input = "y\ny\ny\ny\n")

    expected_files = ['test/Scrubs - [01x01] - My First Day.avi',
        'test/Scrubs - [01x02] - My Mentor.avi']

    verify_out_data(out_data, expected_files)


@attr("functional")
def test_move_interactive_allno():
    """Tests interactive UI allows not moving any files
    """

    conf = """
    {"move_files_enable": true,
    "move_files_destination": "test",
    "select_first": true}
    """

    out_data = run_tvnamer(
        with_files = ['scrubs.s01e01.avi', 'scrubs.s01e02.avi'],
        with_config = conf,
        with_input = "y\nn\ny\nn\n")

    expected_files = ['Scrubs - [01x01] - My First Day.avi',
        'Scrubs - [01x02] - My Mentor.avi']

    verify_out_data(out_data, expected_files)


@attr("functional")
def test_move_interactive_somefiles():
    """Tests interactive UI allows not renaming some files, renaming/moving others

    Rename and move first file, don't rename second file (so no move), and
    rename but do not move last file (Input is: y/y, n, y/n)
    """

    conf = """
    {"move_files_enable": true,
    "move_files_destination": "test",
    "select_first": true}
    """

    out_data = run_tvnamer(
        with_files = ['scrubs.s01e01.avi', 'scrubs.s01e02.avi', 'scrubs.s01e03.avi'],
        with_config = conf,
        with_input = "y\ny\nn\ny\nn\n")

    expected_files = ['test/Scrubs - [01x01] - My First Day.avi',
        'scrubs.s01e02.avi',
        'Scrubs - [01x03] - My Best Friend\'s Mistake.avi']

    verify_out_data(out_data, expected_files)


@attr("functional")
def test_with_invalid_seriesname():
    """Tests series name containing invalid filename characters
    """

    conf = """
    {"move_files_enable": true,
    "move_files_destination": "%(seriesname)s",
    "batch": true}
    """

    out_data = run_tvnamer(
        with_files = ['csi.miami.s01e01.avi'],
        with_config = conf)

    expected_files = ['CSI_ Miami/CSI_ Miami - [01x01] - Golden Parachute.avi']

    verify_out_data(out_data, expected_files)


@attr("functional")
def test_with_invalid_seriesname_test2():
    """Another test for series name containing invalid filename characters
    """

    conf = """
    {"move_files_enable": true,
    "move_files_destination": "%(seriesname)s",
    "batch": true,
    "move_files_fullpath_replacements": [
         {"is_regex": true,
          "match": "CSI_ Miami",
          "replacement": "CSI"}]
    }
    """

    out_data = run_tvnamer(
        with_files = ['csi.miami.s01e01.avi'],
        with_config = conf)

    expected_files = ['CSI/CSI - [01x01] - Golden Parachute.avi']

    verify_out_data(out_data, expected_files)


@attr("functional")
def test_move_files_lowercase_destination():
    """Test move_files_lowercase_destination configuration option.
    """

    conf = """
    {"move_files_enable": true,
    "move_files_destination": "Test/This/%(seriesname)s/S%(seasonnumber)02d",
    "move_files_lowercase_destination": true,
    "batch": true}
    """

    out_data = run_tvnamer(
        with_files = ['scrubs.s01e01.This.Is.a.Test.avi'],
        with_config = conf,
        with_input = "")

    expected_files = ['Test/This/scrubs/S01/Scrubs - [01x01] - My First Day.avi']

    verify_out_data(out_data, expected_files)


@attr("functional")
def test_move_date_based_episode():
    """Moving a date-base episode (lighthouse ticket #56)
    """

    conf = """
    {"move_files_enable": true,
    "move_files_destination_date": "Test/%(seriesname)s/%(year)s/%(month)s/%(day)s",
    "move_files_lowercase_destination": true,
    "batch": true}
    """

    out_data = run_tvnamer(
        with_files = ['The Colbert Report - 2011-09-28 Ken Burns.avi'],
        with_config = conf,
        with_input = "")

    expected_files = ['Test/The Colbert Report/2011/9/28/The Colbert Report - [2011-09-28] - Ken Burns.avi']

    verify_out_data(out_data, expected_files)


@attr("functional")
def test_move_files_full_filepath_simple():
    """Moving file destination including a filename
    """

    conf = """
    {"move_files_enable": true,
    "move_files_destination": "TestDir/%(seriesname)s/season %(seasonnumber)02d/%(episodenumbers)s/OriginalFilename.avi",
    "move_files_destination_is_filepath": true,
    "batch": true}
    """

    out_data = run_tvnamer(
        with_files = ['scrubs.s01e02.avi'],
        with_config = conf,
        with_input = "")

    expected_files = ['TestDir/Scrubs/season 01/02/OriginalFilename.avi']

    verify_out_data(out_data, expected_files)


@attr("functional")
def test_move_with_correct_name():
    """Files with correct name should still be moved
    """

    conf = """
    {"move_files_enable": true,
    "move_files_destination": "SubDir",
    "batch": true}
    """

    out_data = run_tvnamer(
        with_files = ['Scrubs - [01x02] - My Mentor.avi'],
        with_config = conf,
        with_input = "y\n")

    expected_files = ['SubDir/Scrubs - [01x02] - My Mentor.avi']

    verify_out_data(out_data, expected_files)

<<<<<<< HEAD

@attr("functional")
def test_move_no_season():
    """Files with no season number should moveable [#94]
    """

    conf = """
    {"move_files_enable": true,
    "move_files_destination": "SubDir",
=======
@attr("functional")
def test_move_files_only():
    """With parameter move_files_only set to true files should be moved and not renamed
    """

    conf = """
    {"move_files_only": true,
    "move_files_enable": true,
    "move_files_destination": "tv/%(seriesname)s/season %(seasonnumber)d/",
>>>>>>> 91a6d40a
    "batch": true}
    """

    out_data = run_tvnamer(
<<<<<<< HEAD
        with_files = ['Scrubs - [02] - My Mentor.avi'],
        with_config = conf,
        with_input = "y\n")

    expected_files = ['SubDir/Scrubs - [02] - My Mentor.avi']
=======
        with_files = ['scrubs.s01e01.avi'],
        with_config = conf,
        with_input = "y\n")

    expected_files = ['tv/Scrubs/season 1/scrubs.s01e01.avi']
>>>>>>> 91a6d40a

    verify_out_data(out_data, expected_files)<|MERGE_RESOLUTION|>--- conflicted
+++ resolved
@@ -264,7 +264,6 @@
 
     verify_out_data(out_data, expected_files)
 
-<<<<<<< HEAD
 
 @attr("functional")
 def test_move_no_season():
@@ -274,7 +273,18 @@
     conf = """
     {"move_files_enable": true,
     "move_files_destination": "SubDir",
-=======
+    "batch": true}
+    """
+
+    out_data = run_tvnamer(
+        with_files = ['Scrubs - [02] - My Mentor.avi'],
+        with_config = conf,
+        with_input = "y\n")
+
+    expected_files = ['SubDir/Scrubs - [02] - My Mentor.avi']
+
+    verify_out_data(out_data, expected_files)
+
 @attr("functional")
 def test_move_files_only():
     """With parameter move_files_only set to true files should be moved and not renamed
@@ -284,23 +294,14 @@
     {"move_files_only": true,
     "move_files_enable": true,
     "move_files_destination": "tv/%(seriesname)s/season %(seasonnumber)d/",
->>>>>>> 91a6d40a
-    "batch": true}
-    """
-
-    out_data = run_tvnamer(
-<<<<<<< HEAD
-        with_files = ['Scrubs - [02] - My Mentor.avi'],
+    "batch": true}
+    """
+
+    out_data = run_tvnamer(
+        with_files = ['scrubs.s01e01.avi'],
         with_config = conf,
         with_input = "y\n")
 
-    expected_files = ['SubDir/Scrubs - [02] - My Mentor.avi']
-=======
-        with_files = ['scrubs.s01e01.avi'],
-        with_config = conf,
-        with_input = "y\n")
-
     expected_files = ['tv/Scrubs/season 1/scrubs.s01e01.avi']
->>>>>>> 91a6d40a
 
     verify_out_data(out_data, expected_files)